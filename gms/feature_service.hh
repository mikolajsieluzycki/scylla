--- conflicted
+++ resolved
@@ -204,13 +204,12 @@
         return _supports_raft_cluster_mgmt;
     }
 
-<<<<<<< HEAD
+    bool cluster_uses_raft_cluster_mgmt() const {
+        return static_cast<bool>(_uses_raft_cluster_mgmt);
+    }
+
     bool cluster_supports_keyspace_storage_options() const {
         return bool(_keyspace_storage_options);
-=======
-    bool cluster_uses_raft_cluster_mgmt() const {
-        return static_cast<bool>(_uses_raft_cluster_mgmt);
->>>>>>> d4b717af
     }
 
     static std::set<sstring> to_feature_set(sstring features_string);
